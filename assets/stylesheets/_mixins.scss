/**
 * Breakpoint mixins
 */

@mixin break-huge() {
	@media (min-width: #{ ($break-huge) }) {
		@content;
	}
}

@mixin break-wide() {
	@media (min-width: #{ ($break-wide) }) {
		@content;
	}
}

@mixin break-xlarge() {
	@media (min-width: #{ ($break-xlarge) }) {
		@content;
	}
}

@mixin break-large() {
	@media (min-width: #{ ($break-large) }) {
		@content;
	}
}

@mixin break-medium() {
	@media (min-width: #{ ($break-medium) }) {
		@content;
	}
}

@mixin break-small() {
	@media (min-width: #{ ($break-small) }) {
		@content;
	}
}

@mixin break-mobile() {
	@media (min-width: #{ ($break-mobile) }) {
		@content;
	}
}

@mixin break-zoomed-in() {
	@media (min-width: #{ ($break-zoomed-in) }) {
		@content;
	}
}


/**
 * Long content fade mixin
 *
 * Creates a fading overlay to signify that the content is longer
 * than the space allows.
 */

@mixin long-content-fade($direction: right, $size: 20%, $color: #fff, $edge: 0, $z-index: false) {
	content: "";
	display: block;
	position: absolute;
	-webkit-touch-callout: none;
	-webkit-user-select: none;
	-khtml-user-select: none;
	-moz-user-select: none;
	-ms-user-select: none;
	user-select: none;
	pointer-events: none;

	@if $z-index {
		z-index: $z-index;
	}

	@if $direction == "bottom" {
		background: linear-gradient(to top, rgba($color, 0), $color 90%);
		left: $edge;
		right: $edge;
		top: $edge;
		bottom: calc(100% - $size);
		width: auto;
	}

	@if $direction == "top" {
		background: linear-gradient(to bottom, rgba($color, 0), $color 90%);
		top: calc(100% - $size);
		left: $edge;
		right: $edge;
		bottom: $edge;
		width: auto;
	}

	@if $direction == "left" {
		background: linear-gradient(to left, rgba($color, 0), $color 90%);
		top: $edge;
		left: $edge;
		bottom: $edge;
		right: auto;
		width: $size;
		height: auto;
	}

	@if $direction == "right" {
		background: linear-gradient(to right, rgba($color, 0), $color 90%);
		top: $edge;
		bottom: $edge;
		right: $edge;
		left: auto;
		width: $size;
		height: auto;
	}
}

/**
 * Button states and focus styles
 */

// Buttons with rounded corners.
@mixin button-style__disabled {
	opacity: 0.6;
	cursor: default;
}

@mixin button-style__hover {
	background-color: $white;
	color: $dark-gray-900;
	box-shadow: inset 0 0 0 1px $light-gray-500, inset 0 0 0 2px $white, 0 1px 1px rgba($dark-gray-900, 0.2);
}

@mixin button-style__active() {
	outline: none;
	background-color: $white;
	color: $dark-gray-900;
	box-shadow: inset 0 0 0 1px $light-gray-700, inset 0 0 0 2px $white;
}

@mixin button-style__focus-active() {
	background-color: $white;
	color: $dark-gray-900;
	box-shadow: inset 0 0 0 1px $dark-gray-300, inset 0 0 0 2px $white;

	// Windows High Contrast mode will show this outline, but not the box-shadow.
	outline: 2px solid transparent;
}

// Switch.
@mixin switch-style__focus-active() {
	box-shadow: 0 0 0 2px $white, 0 0 0 3px $dark-gray-300;

	// Windows High Contrast mode will show this outline, but not the box-shadow.
	outline: 2px solid transparent;
	outline-offset: 2px;
}

// Formatting Buttons.
@mixin formatting-button-style__hover {
	color: $dark-gray-500;
	box-shadow: inset 0 0 0 1px $dark-gray-500, inset 0 0 0 2px $white;
}

@mixin formatting-button-style__active() {
	outline: none;
	color: $white;
	box-shadow: none;
	background: $dark-gray-500;
}

@mixin formatting-button-style__focus() {
	box-shadow: inset 0 0 0 1px $dark-gray-500, inset 0 0 0 2px $white;

	// Windows High Contrast mode will show this outline, but not the box-shadow.
	outline: 2px solid transparent;
}

// Tabs, Inputs, Square buttons.
@mixin input-style__neutral() {
	box-shadow: 0 0 0 transparent;
	transition: box-shadow 0.1s linear;
	border-radius: $radius-round-rectangle;
	border: $border-width solid $dark-gray-150;
	@include reduce-motion("transition");
}

@mixin input-style__focus() {
	color: $dark-gray-900;
	border-color: $blue-medium-focus;
	box-shadow: 0 0 0 1px $blue-medium-focus;

	// Windows High Contrast mode will show this outline, but not the box-shadow.
	outline: 2px solid transparent;
}

// Square buttons.
@mixin square-style__neutral() {
	outline-offset: -1px;
}

@mixin square-style__focus() {
	color: $dark-gray-900;
	outline-offset: -1px;
	outline: 1px dotted $dark-gray-500;
}

// Menu items.
@mixin menu-style__neutral() {
	border: none;
	box-shadow: none;
}

@mixin menu-style__hover() {
	color: $dark-gray-900;
	border: none;
	box-shadow: none;
	background: $light-gray-200;
}

@mixin menu-style__focus() {
	color: $dark-gray-900;
	border: none;
	box-shadow: none;
	outline-offset: -2px;
	outline: 1px dotted $dark-gray-500;
}

// Blocks in the Library.
@mixin block-style__disabled {
	opacity: 0.6;
	cursor: default;
}

@mixin block-style__hover {
	background: $light-gray-200;
	color: $dark-gray-900;
}

@mixin block-style__focus() {
	color: $dark-gray-900;
	box-shadow: 0 0 0 1px $white, 0 0 0 3px $blue-medium-500;

	// Windows High Contrast mode will show this outline, but not the box-shadow.
	outline: 2px solid transparent;
}

@mixin block-style__is-active() {
	color: $dark-gray-900;
	box-shadow: inset 0 0 0 2px $dark-gray-500;

	// Windows High Contrast mode will show this outline, but not the box-shadow.
	outline: 2px solid transparent;
	outline-offset: -2px;
}

@mixin block-style__is-active-focus() {
	color: $dark-gray-900;
	box-shadow: 0 0 0 1px $white, 0 0 0 3px $blue-medium-500, inset 0 0 0 2px $dark-gray-500;

	// Windows High Contrast mode will show this outline, but not the box-shadow.
	outline: 4px solid transparent;
	outline-offset: -4px;
}

/**
 * Applies editor left position to the selector passed as argument
 */

@mixin editor-left($selector) {
	#{$selector} { /* Set left position when auto-fold is not on the body element. */
		left: 0;

		@include break-medium() {
			left: $admin-sidebar-width;
		}
	}

	.auto-fold #{$selector} { /* Auto fold is when on smaller breakpoints, nav menu auto collapses. */
		@include break-medium() {
			left: $admin-sidebar-width-collapsed;
		}

		@include break-large() {
			left: $admin-sidebar-width;
		}
	}

	/* Sidebar manually collapsed. */
	.folded #{$selector} {
		left: 0;

		@include break-medium() {
			left: $admin-sidebar-width-collapsed;
		}
	}

	/* Mobile menu opened. */
	@media (max-width: #{ ($break-medium) }) {
		.auto-fold .wp-responsive-open #{$selector} {
			left: $admin-sidebar-width-big;
		}
	}

	/* In small screens with responsive menu expanded there is small white space. */
	@media (max-width: #{ ($break-small) }) {
		.auto-fold .wp-responsive-open #{$selector} {
			margin-left: -18px;
		}
	}

	body.is-fullscreen-mode #{$selector} {
		left: 0 !important;
	}
}

/**
 * Applies editor right position to the selector passed as argument
 */

@mixin editor-right($selector) {
	#{ $selector } {
		right: 0;
	}

	.edit-post-layout.is-sidebar-opened #{ $selector } {
		right: $sidebar-width;
	}
}


/**
 * Styles that are reused verbatim in a few places
 */

// These are additional styles for all captions, when the theme opts in to block styles.
@mixin caption-style-theme() {
	color: $dark-gray-500;
	font-size: $default-font-size;
	text-align: center;
}

@mixin dropdown-arrow() {
	content: "";
	pointer-events: none;
	display: block;
	width: 0;
	height: 0;
	border-left: 3px solid transparent;
	border-right: 3px solid transparent;
	border-top: 5px solid;
	margin-left: $grid-size-small;

	// This gives the icon space on the right side consistent with the material
	// icon standards.
	margin-right: 2px;
}

/**
 * Allows users to opt-out of animations via OS-level preferences.
 */

@mixin reduce-motion($property: "") {

	@if $property == "transition" {
		@media (prefers-reduced-motion: reduce) {
			transition-duration: 0s;
		}
	}

	@else if $property == "animation" {
		@media (prefers-reduced-motion: reduce) {
			animation-duration: 1ms;
		}
	}

	@else {
		@media (prefers-reduced-motion: reduce) {
			transition-duration: 0s;
			animation-duration: 1ms;
		}
	}

}

/**
 * Reset default styles for JavaScript UI based pages.
 * This is a WP-admin agnostic reset
 */
@mixin reset {
	box-sizing: border-box;

	*,
	*::before,
	*::after {
		box-sizing: inherit;
	}

<<<<<<< HEAD
	select {
		font-size: $default-font-size;
		color: $dark-gray-500;
		height: auto;
		min-height: 28px;
	}

=======
>>>>>>> 151d2385
	.input-control, // Upstream name is `.regular-text`.
	input[type="text"],
	input[type="search"],
	input[type="radio"],
	input[type="tel"],
	input[type="time"],
	input[type="url"],
	input[type="week"],
	input[type="password"],
	input[type="checkbox"],
	input[type="color"],
	input[type="date"],
	input[type="datetime"],
	input[type="datetime-local"],
	input[type="email"],
	input[type="month"],
	input[type="number"],
	select,
	textarea {
		font-family: $default-font;
		padding: 6px 8px;
		@include input-style__neutral();

		/* Fonts smaller than 16px causes mobile safari to zoom. */
		font-size: $mobile-text-min-font-size;
		@include break-small {
			font-size: $default-font-size;
		}

		&:focus {
			@include input-style__focus();
		}
	}

	input[type="number"] {
		padding-left: 4px;
		padding-right: 4px;
		height: auto;
		min-height: 28px;
	}

	select {
		padding: 2px;
		font-size: $default-font-size;
		color: $dark-gray-500;

		&:focus {
			border-color: $blue-medium-600;
			// Windows High Contrast mode will show this outline
			outline: 2px solid transparent;
			outline-offset: 0;
		}
	}

	input[type="checkbox"],
	input[type="radio"] {
		border: $border-width + 1 solid $dark-gray-300;
		margin-right: 12px;
		transition: none;

		&:focus {
			border-color: $dark-gray-300;
			box-shadow: 0 0 0 1px $dark-gray-300;
		}

		&:checked {
			background: theme(toggle);
			border-color: theme(toggle);
		}

		&:checked:focus {
			box-shadow: 0 0 0 2px $dark-gray-500;
		}
	}

	input[type="checkbox"] {
		border-radius: $radius-round-rectangle / 2;

		&:checked::before,
		&[aria-checked="mixed"]::before {
			margin: -3px -5px;
			color: $white;

			@include break-medium() {
				margin: -4px 0 0 -5px;
			}
		}

		&[aria-checked="mixed"] {
			background: theme(toggle);
			border-color: theme(toggle);

			&::before {
				// Inherited from `forms.css`.
				// See: https://github.com/WordPress/wordpress-develop/tree/5.1.1/src/wp-admin/css/forms.css#L122-L132
				content: "\f460";
				float: left;
				display: inline-block;
				vertical-align: middle;
				width: 16px;
				/* stylelint-disable */
				font: normal 30px/1 dashicons;
				/* stylelint-enable */
				speak: none;
				-webkit-font-smoothing: antialiased;
				-moz-osx-font-smoothing: grayscale;

				@include break-medium() {
					float: none;
					font-size: 21px;
				}
			}

			&:focus {
				box-shadow: 0 0 0 2px $dark-gray-500;
			}
		}
	}

	input[type="radio"] {
		border-radius: $radius-round;

		&:checked::before {
			margin: 6px 0 0 6px;
			background-color: $white;

			@include break-medium() {
				margin: 3px 0 0 3px;
			}
		}
	}

	// Placeholder colors
	input,
	textarea {
		// Use opacity to work in various editor styles.
		&::-webkit-input-placeholder {
			color: $dark-opacity-300;
		}

		&::-moz-placeholder {
			opacity: 1; // Necessary because Firefox reduces this from 1.
			color: $dark-opacity-300;
		}

		&:-ms-input-placeholder {
			color: $dark-opacity-300;
		}

		.is-dark-theme & {
			&::-webkit-input-placeholder {
				color: $light-opacity-300;
			}

			&::-moz-placeholder {
				opacity: 1; // Necessary because Firefox reduces this from 1.
				color: $light-opacity-300;
			}

			&:-ms-input-placeholder {
				color: $light-opacity-300;
			}
		}
	}
}

/**
 * Reset the WP Admin page styles for Gutenberg-like pages.
 */
@mixin wp-admin-reset( $content-container ) {
	background: $white;

	#wpcontent {
		padding-left: 0;
	}

	#wpbody-content {
		padding-bottom: 0;
	}

	/* We hide legacy notices in Gutenberg Based Pages, because they were not designed in a way that scaled well.
	   Plugins can use Gutenberg notices if they need to pass on information to the user when they are editing. */
	#wpbody-content > div:not(#{ $content-container }):not(#screen-meta) {
		display: none;
	}

	#wpfooter {
		display: none;
	}

	.a11y-speak-region {
		left: -1px;
		top: -1px;
	}

	ul#adminmenu a.wp-has-current-submenu::after,
	ul#adminmenu > li.current > a.current::after {
		border-right-color: $white;
	}

	.media-frame select.attachment-filters:last-of-type {
		width: auto;
		max-width: 100%;
	}
}<|MERGE_RESOLUTION|>--- conflicted
+++ resolved
@@ -394,16 +394,6 @@
 		box-sizing: inherit;
 	}
 
-<<<<<<< HEAD
-	select {
-		font-size: $default-font-size;
-		color: $dark-gray-500;
-		height: auto;
-		min-height: 28px;
-	}
-
-=======
->>>>>>> 151d2385
 	.input-control, // Upstream name is `.regular-text`.
 	input[type="text"],
 	input[type="search"],
