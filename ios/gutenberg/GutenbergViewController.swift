
import UIKit
import RNReactNativeGutenbergBridge
import Aztec

class GutenbergViewController: UIViewController {

    fileprivate lazy var gutenberg = Gutenberg(dataSource: self)
    fileprivate var htmlMode = false
    fileprivate var mediaPickAndUploadCoordinator: MediaPickAndUploadCoordinator?
    
    override func loadView() {
        view = gutenberg.rootView
    }

    override func viewDidLoad() {
        super.viewDidLoad()
        configureNavigationBar()
        gutenberg.delegate = self
        navigationController?.navigationBar.isTranslucent = false
    }

    @objc func moreButtonPressed(sender: UIBarButtonItem) {
        showMoreSheet()
    }

    @objc func saveButtonPressed(sender: UIBarButtonItem) {
        gutenberg.requestHTML()
    }
}

extension GutenbergViewController: GutenbergBridgeDelegate {
<<<<<<< HEAD

=======
    
>>>>>>> 6e3c8e1e
    func gutenbergDidLoad() {
        
    }

    func gutenbergDidProvideHTML(title: String, html: String, changed: Bool) {
        print("didProvideHTML:")
        print("↳ Content changed: \(changed)")
        print("↳ Title: \(title)")
        print("↳ HTML: \(html)")
    }

    func gutenbergDidRequestMediaPicker(with callback: @escaping MediaPickerDidPickMediaCallback) {
        print("Gutenberg did request media picker, passing a sample url in callback")
        callback(1, "https://cldup.com/cXyG__fTLN.jpg")
    }
    
<<<<<<< HEAD
    func gutenbergDidRequestMediaFromDevicePicker(with callback: @escaping MediaPickerDidPickMediaCallback) {
        print("Gutenberg did request a device media picker, opening the device picker")
        mediaPickAndUploadCoordinator = MediaPickAndUploadCoordinator(presenter: self, gutenberg: gutenberg, mediaCallback: callback, finishCallback: {
            self.mediaPickAndUploadCoordinator = nil
        } )
        mediaPickAndUploadCoordinator?.pickAndUpload(from: .savedPhotosAlbum)
    }

    func gutenbergDidRequestMediaFromCameraPicker(with callback: @escaping MediaPickerDidPickMediaCallback) {
        print("Gutenberg did request a device media picker, opening the camera picker")
        mediaPickAndUploadCoordinator = MediaPickAndUploadCoordinator(presenter: self, gutenberg: gutenberg, mediaCallback: callback, finishCallback: {
            self.mediaPickAndUploadCoordinator = nil
        } )
        mediaPickAndUploadCoordinator?.pickAndUpload(from: .camera)
=======
    func gutenbergDidRequestMediaFromDevicePicker(with callback: @escaping MediaPickerDidPickMediaToUploadCallback) {
        print("Gutenberg did request a device media picker, passing a sample url in callback and a fake ID")
        mediaPickAndUploadCoordinator = MediaPickAndUploadCoordinator(presenter: self, gutenberg: gutenberg, mediaCallback: callback, finishCallback: {
            self.mediaPickAndUploadCoordinator = nil
        } )
        mediaPickAndUploadCoordinator?.pickAndUpload()
>>>>>>> 6e3c8e1e
    }
}

extension GutenbergViewController: GutenbergBridgeDataSource {
    func gutenbergInitialContent() -> String? {
        return nil
    }
    
    func gutenbergInitialTitle() -> String? {
        return nil
    }

    func aztecAttachmentDelegate() -> TextViewAttachmentDelegate {
        return ExampleAttachmentDelegate()
    }
}

//MARK: - Navigation bar

extension GutenbergViewController {

    func configureNavigationBar() {
        addSaveButton()
        addMoreButton()
    }

    func addSaveButton() {
        navigationItem.leftBarButtonItem = UIBarButtonItem(barButtonSystemItem: .save,
                                                           target: self,
                                                           action: #selector(saveButtonPressed(sender:)))
    }

    func addMoreButton() {
        navigationItem.rightBarButtonItem = UIBarButtonItem(title: "...",
                                                            style: .plain,
                                                            target: self,
                                                            action: #selector(moreButtonPressed(sender:)))
    }
}

//MARK: - More actions

extension GutenbergViewController {

    func showMoreSheet() {
        let alert = UIAlertController(title: nil, message: nil, preferredStyle: .actionSheet)
        
        let cancelAction = UIAlertAction(title: "Keep Editing", style: .cancel)
        alert.addAction(toggleHTMLModeAction)
        alert.addAction(updateHtmlAction)
        alert.addAction(cancelAction)

        present(alert, animated: true)
    }
    
    var toggleHTMLModeAction: UIAlertAction {
        return UIAlertAction(
            title: htmlMode ? "Switch To Visual" : "Switch to HTML",
            style: .default,
            handler: { [unowned self] action in
                self.toggleHTMLMode(action)
        })
    }
    
    var updateHtmlAction: UIAlertAction {
        return UIAlertAction(
            title: "Update HTML",
            style: .default,
            handler: { [unowned self] action in
                let alert = self.alertWithTextInput(using: { [unowned self] (htmlInput) in
                    if let input = htmlInput {
                        self.gutenberg.updateHtml(input)
                    }
                })
                self.present(alert, animated: true, completion: nil)
        })
    }
    
    func alertWithTextInput(using handler: ((String?) -> Void)?) -> UIAlertController {
        let alert = UIAlertController(title: "Enter HTML", message: nil, preferredStyle: .alert)
        alert.addTextField()
        let submitAction = UIAlertAction(title: "Submit", style: .default) { [unowned alert] (action) in
            handler?(alert.textFields?.first?.text)
        }
        alert.addAction(submitAction)
        alert.addAction(UIAlertAction(title: "Cancel", style: .cancel))
        return alert
    }
    
    func toggleHTMLMode(_ action: UIAlertAction) {
        htmlMode = !htmlMode
        gutenberg.toggleHTMLMode()
    }
}<|MERGE_RESOLUTION|>--- conflicted
+++ resolved
@@ -30,11 +30,7 @@
 }
 
 extension GutenbergViewController: GutenbergBridgeDelegate {
-<<<<<<< HEAD
 
-=======
-    
->>>>>>> 6e3c8e1e
     func gutenbergDidLoad() {
         
     }
@@ -51,7 +47,6 @@
         callback(1, "https://cldup.com/cXyG__fTLN.jpg")
     }
     
-<<<<<<< HEAD
     func gutenbergDidRequestMediaFromDevicePicker(with callback: @escaping MediaPickerDidPickMediaCallback) {
         print("Gutenberg did request a device media picker, opening the device picker")
         mediaPickAndUploadCoordinator = MediaPickAndUploadCoordinator(presenter: self, gutenberg: gutenberg, mediaCallback: callback, finishCallback: {
@@ -66,14 +61,6 @@
             self.mediaPickAndUploadCoordinator = nil
         } )
         mediaPickAndUploadCoordinator?.pickAndUpload(from: .camera)
-=======
-    func gutenbergDidRequestMediaFromDevicePicker(with callback: @escaping MediaPickerDidPickMediaToUploadCallback) {
-        print("Gutenberg did request a device media picker, passing a sample url in callback and a fake ID")
-        mediaPickAndUploadCoordinator = MediaPickAndUploadCoordinator(presenter: self, gutenberg: gutenberg, mediaCallback: callback, finishCallback: {
-            self.mediaPickAndUploadCoordinator = nil
-        } )
-        mediaPickAndUploadCoordinator?.pickAndUpload()
->>>>>>> 6e3c8e1e
     }
 }
 
