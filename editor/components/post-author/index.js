/**
 * WordPress dependencies
 */
import { __ } from '@wordpress/i18n';
<<<<<<< HEAD
import {
	withInstanceId,
	Autocomplete,
} from '@wordpress/components';
=======
import { withInstanceId } from '@wordpress/components';
>>>>>>> 9870e81b
import { Component, compose } from '@wordpress/element';
import { withSelect, withDispatch } from '@wordpress/data';

/**
 * Internal dependencies
 */
import PostAuthorCheck from './check';
import { getEditedPostAttribute } from '../../store/selectors';
import { editPost } from '../../store/actions';
import './style.scss';
import { authorAutocompleter } from '../../../blocks/autocompleters';
import RichText from '../../../blocks/rich-text';

export class PostAuthor extends Component {
	constructor() {
		super( ...arguments );
		this.fetchAuthors = throttle( this.fetchAuthors.bind( this ), 300 );
		this.setAuthorId = this.setAuthorId.bind( this );
		this.state = {
			searchusers: [],
		};
	}

	// When an author is selected, set the post author.
	setAuthorId( value ) {
		if ( ! value ) {
			return;
		}
		const { onUpdateAuthor } = this.props;
		onUpdateAuthor( Number( value.id ) );

		const allUsers = union( searchusers, users.data );

		// If the postAuthor user isn't found in the default ids, load it.
		if ( ! hasSearchResults && ! find( allUsers, { id: postAuthor } ) ) {
			const request = wp.apiRequest( { path: '/wp/v2/users/' + postAuthor + '?context=edit' } );
			request.then( ( response ) => {
				this.setState( { searchusers: [ response ] } );
			} );
		} else {
			return allUsers;
		}
	}

<<<<<<< HEAD
	/**
	 * Fetch authors from the REST API.
	 * @param  {string} query The search query.
	 * @return {Array}        The user fetch results.
	 */
	fetchAuthors( query ) {
		// If the query is blank, return the default user list.
		if ( ! query ) {
			return;
		}
		const request = wp.apiRequest( { path: '/wp/v2/users?context=edit&_fields=name,id&search=' + encodeURIComponent( query ) } );

		// Return a promise that resolves with the user search results.
		return request.then( ( response ) => {
			this.setState( { searchusers: response } );
			return { options: response };
		} );
	}

	onFocus() {
		this.value = '';
	}

	render() {
		const { postAuthor, instanceId } = this.props;
=======
	render() {
		const { postAuthor, instanceId, authors } = this.props;
>>>>>>> 9870e81b
		const selectId = 'post-author-selector-' + instanceId;
		const className = 'post-author-selector';

		/* eslint-disable jsx-a11y/no-onchange */
		return (
			<PostAuthorCheck>
				<label htmlFor={ selectId }>{ __( 'Author' ) }</label>
				<Autocomplete completers={ [
					authorAutocompleter(),
				] }>
					{ ( { isExpanded, listBoxId, activeId } ) => (
						<RichText
							tagName="p"
							className={ classnames( 'wp-block-paragraph', className, {
							} ) }
					value={ postAuthor }
							aria-autocomplete="list"
							aria-expanded={ true }
							aria-owns={ selectId }
							placeholder={ __( 'Search for author...' ) }
							onFocus={ onFocus }
				/>
					) }
				</Autocomplete>
			</PostAuthorCheck>
		);
		/* eslint-enable jsx-a11y/no-onchange */
	}
}

export default compose( [
	withSelect( ( select ) => {
		return {
			postAuthor: select( 'core/editor' ).getEditedPostAttribute( 'author' ),
			authors: select( 'core' ).getAuthors(),
		};
	} ),
	withDispatch( ( dispatch ) => ( {
		onUpdateAuthor( author ) {
			dispatch( 'core/editor' ).editPost( { author } );
		},
	} ) )
] );

/*

export default compose( [
	withSelect( ( select ) => {
		return {
			postAuthor: select( 'core/editor' ).getEditedPostAttribute( 'author' ),
		};
	} ),
	withDispatch( ( dispatch ) => ( {
		onUpdateAuthor( author ) {
			dispatch( 'core/editor' ).editPost( { author } );
		},
	} ) ),
	withInstanceId,
] )( PostAuthor );



export default compose( [
	applyConnect,
	withSelect( ( select ) => ( {
		author: select( 'core/editor' ).getEditedPostAttribute( state, 'author' ),
	} ) ),
	withAPIData( () => {
	withAPIData( ( { postType } ) => ( {
	return {
		user: `/wp/v2/users?context=edit&id=${ author }`,
	} ) ),
	withInstanceId,
	} ),
] )( PostAuthor );
	withInstanceId,
] )( PostAuthor );
*/<|MERGE_RESOLUTION|>--- conflicted
+++ resolved
@@ -2,14 +2,10 @@
  * WordPress dependencies
  */
 import { __ } from '@wordpress/i18n';
-<<<<<<< HEAD
 import {
 	withInstanceId,
 	Autocomplete,
 } from '@wordpress/components';
-=======
-import { withInstanceId } from '@wordpress/components';
->>>>>>> 9870e81b
 import { Component, compose } from '@wordpress/element';
 import { withSelect, withDispatch } from '@wordpress/data';
 
@@ -54,7 +50,6 @@
 		}
 	}
 
-<<<<<<< HEAD
 	/**
 	 * Fetch authors from the REST API.
 	 * @param  {string} query The search query.
@@ -79,11 +74,7 @@
 	}
 
 	render() {
-		const { postAuthor, instanceId } = this.props;
-=======
-	render() {
 		const { postAuthor, instanceId, authors } = this.props;
->>>>>>> 9870e81b
 		const selectId = 'post-author-selector-' + instanceId;
 		const className = 'post-author-selector';
 
@@ -141,6 +132,11 @@
 			dispatch( 'core/editor' ).editPost( { author } );
 		},
 	} ) ),
+	withAPIData( () => {
+		return {
+			users: '/wp/v2/users?context=edit&per_page=100',
+		};
+	} ),
 	withInstanceId,
 ] )( PostAuthor );
 
