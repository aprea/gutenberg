--- conflicted
+++ resolved
@@ -1,10 +1,6 @@
 {
   "name": "gutenberg-mobile",
-<<<<<<< HEAD
-  "version": "1.11.1",
-=======
-  "version": "1.13.0",
->>>>>>> ad9edc1d
+  "version": "1.13.1",
   "private": true,
   "config": {
     "jsfiles": "./*.js src/*.js src/**/*.js src/**/**/*.js",
